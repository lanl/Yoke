--- conflicted
+++ resolved
@@ -752,14 +752,8 @@
         seq_len (int): Number of consecutive frames to return. This includes the
                        starting frame.
         half_image (bool): If True, returns half-images, otherwise full images.
-<<<<<<< HEAD
-        scale_factor (float): Scale factor for downsampling images.
-        pad (tuple): pad length ordered as (left, right, top, bottom)
-        pad_value (float): value used for padding.
-=======
         hydro_fields (np.array, optional): Array of hydro field names to be included.
         transform (Callable): Transform applied to loaded data sequence before returning.
->>>>>>> da554328
     """
 
     def __init__(
@@ -769,11 +763,6 @@
         max_file_checks: int,
         seq_len: int,
         half_image: bool = True,
-<<<<<<< HEAD
-        scale_factor: float = 1.0,
-        pad: tuple = (0, 0, 0, 0),
-        pad_value: float = 0.0
-=======
         hydro_fields: np.array = np.array(
             [
                 "density_case",
@@ -787,7 +776,6 @@
             ]
         ),
         transform: Callable = None,
->>>>>>> da554328
     ) -> None:
         """Initialization for LSC sequential dataset."""
         dir_path = Path(LSC_NPZ_DIR)
@@ -799,13 +787,7 @@
         self.max_file_checks = max_file_checks
         self.seq_len = seq_len
         self.half_image = half_image
-<<<<<<< HEAD
-        self.scale_factor = scale_factor
-        self.pad = pad
-        self.pad_value = pad_value
-=======
         self.transform = transform
->>>>>>> da554328
 
         # Load the list of file prefixes
         with open(file_prefix_list) as f:
@@ -893,17 +875,11 @@
 
         # Combine frames into a single tensor of shape [seq_len, num_fields, H, W]
         img_seq = torch.stack(frames, dim=0)
-<<<<<<< HEAD
-        img_seq = torch.nn.functional.interpolate(img_seq, scale_factor=self.scale_factor, mode="bilinear")
-        img_seq = torch.nn.functional.pad(img_seq, pad=self.pad, value=self.pad_value)
-        
-=======
 
         # Apply transforms if requested.
         if self.transform is not None:
             img_seq = self.transform(img_seq)
 
->>>>>>> da554328
         # Fixed time offset
         Dt = torch.tensor(0.25, dtype=torch.float32)
 
