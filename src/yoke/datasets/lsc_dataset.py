--- conflicted
+++ resolved
@@ -13,11 +13,7 @@
 import random
 import sys
 import typing
-<<<<<<< HEAD
-from typing import Callable, Dict
-=======
 from typing import Callable
->>>>>>> 96f6f3f3
 
 import lightning.pytorch as L
 import numpy as np
@@ -895,17 +891,6 @@
 
     Args:
         ds_name (str): Name of desired dataset in src.yoke.datasets.lsc_dataset
-<<<<<<< HEAD
-        ds_params_train (Dict): Keyword arguments passed to dataset initializer
-            to generate the training dataset.
-        dl_params_train (Dict): Keyword arguments passed to training dataloader.
-        ds_params_val (Dict): Keyword arguments passed to dataset initializer
-            to generate the validation dataset.
-        dl_params_val (Dict): Keyword arguments passed to validation dataloader.
-        ds_params_test (Dict): Keyword arguments passed to dataset initializer
-            to generate the testing dataset.
-        dl_params_test (Dict): Keyword arguments passed to testing dataloader.
-=======
         ds_params_train (dict): Keyword arguments passed to dataset initializer
             to generate the training dataset.
         dl_params_train (dict): Keyword arguments passed to training dataloader.
@@ -915,21 +900,11 @@
         ds_params_test (dict): Keyword arguments passed to dataset initializer
             to generate the testing dataset.
         dl_params_test (dict): Keyword arguments passed to testing dataloader.
->>>>>>> 96f6f3f3
     """
 
     def __init__(
         self,
         ds_name: str,
-<<<<<<< HEAD
-        ds_params_train: Dict,
-        dl_params_train: Dict,
-        ds_params_val: Dict,
-        dl_params_val: Dict,
-        ds_params_test: Dict = None,
-        dl_params_test: Dict = None,
-    ):
-=======
         ds_params_train: dict,
         dl_params_train: dict,
         ds_params_val: dict,
@@ -938,7 +913,6 @@
         dl_params_test: dict = None,
     ) -> None:
         """LSCDataModule initialization method."""
->>>>>>> 96f6f3f3
         super().__init__()
         self.ds_name = ds_name
 
@@ -951,48 +925,30 @@
         self.ds_params_test = ds_params_test
         self.dl_params_test = dl_params_test
 
-<<<<<<< HEAD
-    def setup(self, stage=None):
-        # Currently, LSC datasets are fast to instantiate.  As such, to
-        # facilitate "dynamic" datasets that may change throughout 
-=======
     def setup(self, stage: str = None) -> None:
         """Data module setup called on all devices."""
         # Currently, LSC datasets are fast to instantiate.  As such, to
         # facilitate "dynamic" datasets that may change throughout
->>>>>>> 96f6f3f3
         # training, dataset instantiation is done on-the-fly when
         # preparing dataloaders.
         pass
 
-<<<<<<< HEAD
-    def train_dataloader(self):
-=======
     def train_dataloader(self) -> DataLoader:
         """Prepare the training dataset and dataloader."""
->>>>>>> 96f6f3f3
         ds_ref = getattr(sys.modules[__name__], self.ds_name)
         ds_train = ds_ref(**self.ds_params_train)
         self.ds_train = ds_train
         return DataLoader(dataset=ds_train, **self.dl_params_train)
 
-<<<<<<< HEAD
-    def val_dataloader(self):
-=======
     def val_dataloader(self) -> DataLoader:
         """Prepare the validation dataset and dataloader."""
->>>>>>> 96f6f3f3
         ds_ref = getattr(sys.modules[__name__], self.ds_name)
         ds_val = ds_ref(**self.ds_params_val)
         self.ds_val = ds_val
         return DataLoader(dataset=ds_val, **self.dl_params_val)
 
-<<<<<<< HEAD
-    def test_dataloader(self):
-=======
     def test_dataloader(self) -> DataLoader:
         """Prepare the testing dataset and dataloader."""
->>>>>>> 96f6f3f3
         ds_ref = getattr(sys.modules[__name__], self.ds_name)
         ds_test = ds_ref(**self.ds_params_test)
         self.ds_test = ds_test
