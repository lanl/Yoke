"""Collection of helper functions related to yoke command line interface (CLI)."""

import argparse
import os


# Set the yoke root path relative to this file for usage in defaults below.
YOKE_PATH = os.path.join(os.path.dirname(__file__), "../../..")


def add_default_args(parser: argparse.ArgumentParser = None) -> argparse.ArgumentParser:
<<<<<<< HEAD
    """
    Prepare a default argparse.ArgumentParser for harnesses in yoke.applications.harnesses.

    :param parser: An optional argparse.ArgumentParser object to add arguments to.
    :type parser: argparse.ArgumentParser, optional
    :return: The argparse.ArgumentParser object with added arguments.
    :rtype: argparse.ArgumentParser
    """
=======
    """Prepare a default argparse.ArgumentParser."""
>>>>>>> 8fabc24e
    if parser is None:
        parser = argparse.ArgumentParser(
            prog="HARNESS START", description="Starts execution of training harness"
        )
    parser.add_argument(
        "--csv",
        action="store",
        type=str,
        default="./hyperparameters.csv",
        help="CSV file containing study hyperparameters",
    )
    parser.add_argument(
        "--studyIDX",
        action="store",
        type=int,
        default=1,
        help="Study ID number to match hyperparameters",
    )
    parser.add_argument(
        "--rundir",
        action="store",
        type=str,
        default="./runs",
        help=(
            "Directory to create study directories within. This should be a softlink to "
            "somewhere with a lot of drive space."
        ),
    )
    parser.add_argument(
        "--cpFile",
        action="store",
        type=str,
        default="./cp_files.txt",
        help=(
            "Name of text file containing local files that should be copied to the "
            "study directory."
        ),
    )

    return parser


def add_filepath_args(parser: argparse.ArgumentParser) -> argparse.ArgumentParser:
<<<<<<< HEAD
    """
    Add filepath related arguments to parser for harnesses in yoke.applications.harnesses

    :param parser: An argparse.ArgumentParser object to add arguments to.
    :type parser: argparse.ArgumentParser
    :return: The argparse.ArgumentParser object with added arguments.
    :rtype: argparse.ArgumentParser
    """
=======
    """Add filepath related arguments to parser."""
>>>>>>> 8fabc24e
    parser.add_argument(
        "--FILELIST_DIR",
        action="store",
        type=str,
        default=os.path.join(YOKE_PATH, "applications/filelists/"),
        help="Directory where filelists are located.",
    )
    parser.add_argument(
        "--LSC_DESIGN_DIR",
        action="store",
        type=str,
        default=os.path.join(YOKE_PATH, "data_examples/"),
        help="Directory in which LSC design.txt file lives.",
    )
    parser.add_argument(
        "--NC_DESIGN_DIR",
        action="store",
        type=str,
        default=os.path.join(YOKE_PATH, "data_examples/"),
        help="Directory in which NC design.txt file lives.",
    )
    parser.add_argument(
        "--design_file",
        action="store",
        type=str,
        default="design_lsc240420_SAMPLE.csv",
        help=".csv file that contains the truth values for data files",
    )
    parser.add_argument(
        "--LSC_NPZ_DIR",
        action="store",
        type=str,
        default=os.path.join(YOKE_PATH, "data_examples/lsc240420/"),
        help="Directory in which LSC *.npz files live.",
    )
    parser.add_argument(
        "--NC_NPZ_DIR",
        action="store",
        type=str,
        default=os.path.join(YOKE_PATH, "data_examples/nc231213/"),
        help="Directory in which NC *.npz files lives.",
    )
    parser.add_argument(
        "--train_filelist",
        action="store",
        type=str,
        default="lsc240420_train_sample.txt",
        help="Path to list of files to train on.",
    )
    parser.add_argument(
        "--validation_filelist",
        action="store",
        type=str,
        default="lsc240420_val_sample.txt",
        help="Path to list of files to validate on.",
    )
    parser.add_argument(
        "--test_filelist",
        action="store",
        type=str,
        default="lsc240420_test_sample.txt",
        help="Path to list of files to test on.",
    )
    return parser


def add_computing_args(parser: argparse.ArgumentParser) -> argparse.ArgumentParser:
<<<<<<< HEAD
    """
    Add computing-related (e.g., parallel processing) related arguments to parser for harnesses in yoke.applications.harnesses

    :param parser: An argparse.ArgumentParser object to add arguments to.
    :type parser: argparse.ArgumentParser
    :return: The argparse.ArgumentParser object with added arguments.
    :rtype: argparse.ArgumentParser
    """
=======
    """Add computing-related (e.g., parallel processing) related arguments to parser."""
>>>>>>> 8fabc24e
    parser.add_argument(
        "--multigpu",
        action="store_true",
        help="Supports multiple GPUs on a single node.",
    )
    parser.add_argument(
        "--Ngpus", action="store", type=int, default=1, help="Number of GPUs per node."
    )
    parser.add_argument(
        "--Knodes", action="store", type=int, default=1, help="Number of nodes."
    )

    return parser


def add_model_args(parser: argparse.ArgumentParser) -> argparse.ArgumentParser:
<<<<<<< HEAD
    """
    Add model arguments to parser for harnesses in yoke.applications.harnesses

    :param parser: An argparse.ArgumentParser object to add arguments to.
    :type parser: argparse.ArgumentParser
    :return: The argparse.ArgumentParser object with added arguments.
    :rtype: argparse.ArgumentParser
    """
=======
    """Add model arguments to parser."""
>>>>>>> 8fabc24e
    parser.add_argument(
        "--featureList",
        action="store",
        type=int,
        nargs="+",
        default=[256, 128, 64, 32, 16],
        help="List of number of features in each T-convolution layer.",
    )
    parser.add_argument(
        "--linearFeatures",
        action="store",
        type=int,
        default=256,
        help="Number of features scalar inputs are mapped into prior to T-convs.",
    )
    parser.add_argument(
        "--block_structure",
        action="store",
        type=int,
        nargs="+",
        default=[1, 1, 3, 1],
        help="List of number of SW-MSA layers in each SWIN block.",
    )
    parser.add_argument(
        "--embed_dim",
        action="store",
        type=int,
        default=96,
        help="Initial embedding dimension for SWIN-Unet.",
    )

    return parser


def add_training_args(parser: argparse.ArgumentParser) -> argparse.ArgumentParser:
<<<<<<< HEAD
    """
    Add training arguments to parser for harnesses in yoke.applications.harnesses

    :param parser: An argparse.ArgumentParser object to add arguments to.
    :type parser: argparse.ArgumentParser
    :return: The argparse.ArgumentParser object with added arguments.
    :rtype: argparse.ArgumentParser
    """
=======
    """Add training arguments to parser."""
>>>>>>> 8fabc24e
    parser.add_argument(
        "--batch_size", action="store", type=int, default=64, help="Batch size"
    )
    parser.add_argument(
        "--seq_len",
        action="store",
        type=int,
        default=3,
        help="Length of predicted sequence.",
    )
    parser.add_argument(
        "--total_epochs",
        action="store",
        type=int,
        default=10,
        help="Total training epochs",
    )
    parser.add_argument(
        "--cycle_epochs",
        action="store",
        type=int,
        default=5,
        help=(
            "Number of epochs between saving the model and re-queueing "
            "training process; must be able to be completed in the "
            "set wall time"
        ),
    )
    parser.add_argument(
        "--train_batches",
        action="store",
        type=int,
        default=250,
        help="Number of batches to train on in a given epoch",
    )
    parser.add_argument(
        "--val_batches",
        action="store",
        type=int,
        default=25,
        help="Number of batches to validate on in a given epoch",
    )
    parser.add_argument(
        "--TRAIN_PER_VAL",
        action="store",
        type=int,
        default=10,
        help="Number of training epochs between each validation epoch",
    )
    parser.add_argument(
        "--trn_rcrd_filename",
        action="store",
        type=str,
        default="./default_training.csv",
        help="Filename for text file of training loss and metrics on each batch",
    )
    parser.add_argument(
        "--val_rcrd_filename",
        action="store",
        type=str,
        default="./default_validation.csv",
        help="Filename for text file of validation loss and metrics on each batch",
    )
    parser.add_argument(
        "--continuation",
        action="store_true",
        help="Indicates if training is being continued or restarted",
    )
    parser.add_argument(
        "--checkpoint",
        action="store",
        type=str,
        default=None,
        help="Path to checkpoint to continue training from",
    )
    parser.add_argument(
        "--freeze_backbone",
        action="store_true",
        help="Freeze model backbone while training.",
    )
    parser.add_argument(
        "--num_workers",
        action="store",
        type=int,
        default=4,
        help=(
            "Number of processes simultaneously loading batches of data. "
            "NOTE: If set too big workers will swamp memory!!"
        ),
    )
    parser.add_argument(
        "--prefetch_factor",
        action="store",
        type=int,
        default=2,
        help=(
            "Number of batches each worker preloads ahead of time. "
            "NOTE: If set too big preload will swamp memory!!"
        ),
    )

    return parser


def add_step_lr_scheduler_args(
    parser: argparse.ArgumentParser,
) -> argparse.ArgumentParser:
<<<<<<< HEAD
    """
    Add StepLR arguments to parser for harnesses in yoke.applications.harnesses

    :param parser: An argparse.ArgumentParser object to add arguments to.
    :type parser: argparse.ArgumentParser
    :return: The argparse.ArgumentParser object with added arguments.
    :rtype: argparse.ArgumentParser
    """
=======
    """Add StepLR arguments to parser."""
>>>>>>> 8fabc24e
    parser.add_argument(
        "--init_learnrate",
        action="store",
        type=float,
        default=1e-3,
        help="Initial learning rate",
    )
    parser.add_argument(
        "--LRepoch_per_step",
        action="store",
        type=float,
        default=10,
        help="Number of epochs per LR reduction.",
    )
    parser.add_argument(
        "--LRdecay", action="store", type=float, default=0.5, help="LR decay factor."
    )

    return parser


def add_cosine_lr_scheduler_args(
    parser: argparse.ArgumentParser,
) -> argparse.ArgumentParser:
<<<<<<< HEAD
    """
    Add CosineWithWarmupScheduler arguments to parser for harnesses in yoke.applications.harnesses

    :param parser: An argparse.ArgumentParser object to add arguments to.
    :type parser: argparse.ArgumentParser
    :return: The argparse.ArgumentParser object with added arguments.
    :rtype: argparse.ArgumentParser
    """
=======
    """Add CosineWithWarmupScheduler arguments to parser."""
>>>>>>> 8fabc24e
    parser.add_argument(
        "--anchor_lr",
        action="store",
        type=float,
        default=1e-4,
        help="Learning rate at the peak of cosine scheduler.",
    )
    parser.add_argument(
        "--num_cycles",
        action="store",
        type=float,
        default=0.5,
        help="Number of cycles of cosine LR schedule after initial warmup phase.",
    )
    parser.add_argument(
        "--min_fraction",
        action="store",
        type=float,
        default=0.5,
        help="Fraction of anchor-LR at cosine trough.",
    )
    parser.add_argument(
        "--terminal_steps",
        action="store",
        type=int,
        default=1000,
        help="Number of steps for cosine to go through specified cycles.",
    )
    parser.add_argument(
        "--warmup_steps",
        action="store",
        type=int,
        default=500,
        help="Number of steps for scheduler to reach anchor-LR.",
    )

    return parser


def add_scheduled_sampling_args(
    parser: argparse.ArgumentParser,
) -> argparse.ArgumentParser:
<<<<<<< HEAD
    """
    Add scheduled sampling arguments to parser for harnesses in yoke.applications.harnesses

    :param parser: An argparse.ArgumentParser object to add arguments to.
    :type parser: argparse.ArgumentParser
    :return: The argparse.ArgumentParser object with added arguments.
    :rtype: argparse.ArgumentParser
    """
=======
    """Add scheduled sampling arguments to parser."""
    parser.add_argument(
        "--schedule",
        action="store",
        type=str,
        default="inverse_sigmoid",
        help=(
            "Name of a function in src.yoke.scheduled_sampling "
            "defining scheduled sampling schedule."
        ),
    )
>>>>>>> 8fabc24e
    parser.add_argument(
        "--initial_schedule_prob",
        action="store",
        type=float,
        default=1.0,  # Initial probability of using ground truth
        help="Initial probability of using ground truth for scheduled sampling.",
    )
    parser.add_argument(
        "--decay_param",
        action="store",
        type=float,
        default=100.0,  # Decay parameter for scheduled_prob
        help="Parameter defining decay of scheduled sampling schedule.",
    )
    parser.add_argument(
        "--minimum_schedule_prob",
        action="store",
        type=float,
        default=0.0,  # Minimum probability of using ground truth
        help="Minimum scheduled-sampling probability.",
    )

    return parser


def add_ch_subsampling_args(
    parser: argparse.ArgumentParser,
) -> argparse.ArgumentParser:
<<<<<<< HEAD
    """
    Add channel subsampling arguments to parser for harnesses in yoke.applications.harnesses

    :param parser: An argparse.ArgumentParser object to add arguments to.
    :type parser: argparse.ArgumentParser
    :return: The argparse.ArgumentParser object with added arguments.
    :rtype: argparse.ArgumentParser
    """
=======
    """Add channel subsampling arguments to parser."""
>>>>>>> 8fabc24e
    parser.add_argument(
        "--channel_map_size",
        action="store",
        type=int,
        default=3,
        help="Channel subsampling map size",
    )

    return parser<|MERGE_RESOLUTION|>--- conflicted
+++ resolved
@@ -9,7 +9,6 @@
 
 
 def add_default_args(parser: argparse.ArgumentParser = None) -> argparse.ArgumentParser:
-<<<<<<< HEAD
     """
     Prepare a default argparse.ArgumentParser for harnesses in yoke.applications.harnesses.
 
@@ -18,9 +17,6 @@
     :return: The argparse.ArgumentParser object with added arguments.
     :rtype: argparse.ArgumentParser
     """
-=======
-    """Prepare a default argparse.ArgumentParser."""
->>>>>>> 8fabc24e
     if parser is None:
         parser = argparse.ArgumentParser(
             prog="HARNESS START", description="Starts execution of training harness"
@@ -64,7 +60,6 @@
 
 
 def add_filepath_args(parser: argparse.ArgumentParser) -> argparse.ArgumentParser:
-<<<<<<< HEAD
     """
     Add filepath related arguments to parser for harnesses in yoke.applications.harnesses
 
@@ -73,9 +68,6 @@
     :return: The argparse.ArgumentParser object with added arguments.
     :rtype: argparse.ArgumentParser
     """
-=======
-    """Add filepath related arguments to parser."""
->>>>>>> 8fabc24e
     parser.add_argument(
         "--FILELIST_DIR",
         action="store",
@@ -143,7 +135,6 @@
 
 
 def add_computing_args(parser: argparse.ArgumentParser) -> argparse.ArgumentParser:
-<<<<<<< HEAD
     """
     Add computing-related (e.g., parallel processing) related arguments to parser for harnesses in yoke.applications.harnesses
 
@@ -152,9 +143,6 @@
     :return: The argparse.ArgumentParser object with added arguments.
     :rtype: argparse.ArgumentParser
     """
-=======
-    """Add computing-related (e.g., parallel processing) related arguments to parser."""
->>>>>>> 8fabc24e
     parser.add_argument(
         "--multigpu",
         action="store_true",
@@ -171,7 +159,6 @@
 
 
 def add_model_args(parser: argparse.ArgumentParser) -> argparse.ArgumentParser:
-<<<<<<< HEAD
     """
     Add model arguments to parser for harnesses in yoke.applications.harnesses
 
@@ -180,9 +167,6 @@
     :return: The argparse.ArgumentParser object with added arguments.
     :rtype: argparse.ArgumentParser
     """
-=======
-    """Add model arguments to parser."""
->>>>>>> 8fabc24e
     parser.add_argument(
         "--featureList",
         action="store",
@@ -218,7 +202,6 @@
 
 
 def add_training_args(parser: argparse.ArgumentParser) -> argparse.ArgumentParser:
-<<<<<<< HEAD
     """
     Add training arguments to parser for harnesses in yoke.applications.harnesses
 
@@ -227,9 +210,6 @@
     :return: The argparse.ArgumentParser object with added arguments.
     :rtype: argparse.ArgumentParser
     """
-=======
-    """Add training arguments to parser."""
->>>>>>> 8fabc24e
     parser.add_argument(
         "--batch_size", action="store", type=int, default=64, help="Batch size"
     )
@@ -337,7 +317,6 @@
 def add_step_lr_scheduler_args(
     parser: argparse.ArgumentParser,
 ) -> argparse.ArgumentParser:
-<<<<<<< HEAD
     """
     Add StepLR arguments to parser for harnesses in yoke.applications.harnesses
 
@@ -346,9 +325,6 @@
     :return: The argparse.ArgumentParser object with added arguments.
     :rtype: argparse.ArgumentParser
     """
-=======
-    """Add StepLR arguments to parser."""
->>>>>>> 8fabc24e
     parser.add_argument(
         "--init_learnrate",
         action="store",
@@ -373,7 +349,6 @@
 def add_cosine_lr_scheduler_args(
     parser: argparse.ArgumentParser,
 ) -> argparse.ArgumentParser:
-<<<<<<< HEAD
     """
     Add CosineWithWarmupScheduler arguments to parser for harnesses in yoke.applications.harnesses
 
@@ -382,9 +357,6 @@
     :return: The argparse.ArgumentParser object with added arguments.
     :rtype: argparse.ArgumentParser
     """
-=======
-    """Add CosineWithWarmupScheduler arguments to parser."""
->>>>>>> 8fabc24e
     parser.add_argument(
         "--anchor_lr",
         action="store",
@@ -427,7 +399,6 @@
 def add_scheduled_sampling_args(
     parser: argparse.ArgumentParser,
 ) -> argparse.ArgumentParser:
-<<<<<<< HEAD
     """
     Add scheduled sampling arguments to parser for harnesses in yoke.applications.harnesses
 
@@ -436,8 +407,6 @@
     :return: The argparse.ArgumentParser object with added arguments.
     :rtype: argparse.ArgumentParser
     """
-=======
-    """Add scheduled sampling arguments to parser."""
     parser.add_argument(
         "--schedule",
         action="store",
@@ -448,7 +417,6 @@
             "defining scheduled sampling schedule."
         ),
     )
->>>>>>> 8fabc24e
     parser.add_argument(
         "--initial_schedule_prob",
         action="store",
@@ -477,7 +445,6 @@
 def add_ch_subsampling_args(
     parser: argparse.ArgumentParser,
 ) -> argparse.ArgumentParser:
-<<<<<<< HEAD
     """
     Add channel subsampling arguments to parser for harnesses in yoke.applications.harnesses
 
@@ -486,9 +453,6 @@
     :return: The argparse.ArgumentParser object with added arguments.
     :rtype: argparse.ArgumentParser
     """
-=======
-    """Add channel subsampling arguments to parser."""
->>>>>>> 8fabc24e
     parser.add_argument(
         "--channel_map_size",
         action="store",
