--- conflicted
+++ resolved
@@ -8,15 +8,10 @@
 
 """
 
-<<<<<<< HEAD
-from collections.abc import Iterable
+from collections.abc import Callable, Iterable
+import random
 
 import numpy as np
-=======
-from collections.abc import Callable
-import random
->>>>>>> da554328
-
 import torch
 from torch import nn
 from torch.optim.lr_scheduler import _LRScheduler
