--- conflicted
+++ resolved
@@ -87,16 +87,9 @@
     print("GPU ID:", os.environ["SLURM_JOB_GPUS"])
     print("Number of System CPUs:", os.cpu_count())
     print("Number of CPUs per GPU:", os.environ["SLURM_JOB_CPUS_PER_NODE"])
-<<<<<<< HEAD
     print("\n")
     print("Model Training Information")
     print("=========================================")
-=======
-
-    # print("\n")
-    # print("Model Training Information")
-    # print("=========================================")
->>>>>>> e5bd3463
 
     #############################################
     # Initialize Model
@@ -132,7 +125,7 @@
     )
     ds_params = {
         "LSC_NPZ_DIR": args.LSC_NPZ_DIR,
-        "max_file_checks": 1000,
+        "max_file_checks": 10,
         "seq_len": args.seq_len,
         "half_image": True,
         "transform": transform,
@@ -153,7 +146,6 @@
     #############################################
     # Lightning wrap
     #############################################
-<<<<<<< HEAD
     loss_mask = torch.zeros(args.scaled_image_size, dtype=torch.float)
     valid_im_size = np.floor(args.scale_factor * np.array(args.image_size)).astype(int)
     loss = CroppedLoss2D(
@@ -165,17 +157,11 @@
             min(valid_im_size[1], args.scaled_image_size[1]),
         ),
     )
-=======
->>>>>>> e5bd3463
     lm_kwargs = {
         "model": model,
         "in_vars": torch.tensor([0, 1, 2, 3, 4, 5, 6, 7]),
         "out_vars": torch.tensor([0, 1, 2, 3, 4, 5, 6, 7]),
-<<<<<<< HEAD
         "loss_fn": loss,
-=======
-        "loss_fn": nn.MSELoss(reduction="none"),
->>>>>>> e5bd3463
         "lr_scheduler": CosineWithWarmupScheduler,
         "scheduler_params": {
             "warmup_steps": args.warmup_steps,
@@ -190,11 +176,7 @@
             minimum_schedule_prob=args.minimum_schedule_prob,
         ),
     }
-<<<<<<< HEAD
     if args.continuation or (args.checkpoint is None) or args.only_load_backbone:
-=======
-    if args.continuation or (args.checkpoint is None):
->>>>>>> e5bd3463
         L_loderunner = Lightning_LodeRunner(**lm_kwargs)
     else:
         # This condition is used to load pretrained weights without continuing training.
@@ -203,7 +185,6 @@
             strict=False,
             **lm_kwargs,
         )
-<<<<<<< HEAD
 
     # Load U-Net backbone if needed.
     if args.only_load_backbone:
@@ -218,12 +199,6 @@
     # Freeze the U-Net backbone.
     if args.freeze_backbone:
         tr.freeze_torch_params(L_loderunner.model.unet)
-=======
->>>>>>> e5bd3463
-
-    # Freeze the U-Net backbone.
-    if args.freeze_backbone:
-        tr.freeze_torch_params(L_loderunner.model.unet)
 
     # Prepare Lightning logger.
     logger = TensorBoardLogger(save_dir="./")
@@ -257,10 +232,10 @@
         limit_train_batches=args.train_batches,
         check_val_every_n_epoch=args.TRAIN_PER_VAL,
         limit_val_batches=args.val_batches,
-        # accelerator="gpu",
-        # devices=args.Ngpus,  # Number of GPUs per node
-        # num_nodes=args.Knodes,
-        # strategy="ddp",
+        accelerator="gpu",
+        devices=args.Ngpus,  # Number of GPUs per node
+        num_nodes=args.Knodes,
+        strategy="ddp",
         enable_progress_bar=True,
         logger=logger,
         log_every_n_steps=min(args.train_batches, args.val_batches),
