name: Build, test, lint in conda environment

on:
  push:
    branches:
    - main
  pull_request:
    branches:
    - main

jobs:
  build-linux:
    runs-on: ubuntu-latest
    strategy:
      max-parallel: 5

    steps:
    - uses: actions/checkout@v4

    - name: Set up Python 3.9
      uses: actions/setup-python@v3
      with:
        python-version: '3.9'

    - name: Install flit
      run: pip install flit

    - name: Build yoke
      run: flit install --deps=all

    - name: Test with pytest
      run: |
<<<<<<< HEAD
        pytest -v --junitxml=report.xml --cov=yoke -Werror

=======
        pytest -v --cov-report=lcov:./coverage/lcov.info --cov=yoke -Werror
    - name: Upload coverage to Coveralls
      uses: coverallsapp/github-action@v1
>>>>>>> 5c234daf
    - name: Lint Yoke
      run: |
        ruff check
        ruff check --preview
        ruff format --check --diff
      continue-on-error: true

    - name: Lint applications/evaluation
      run: |
        ruff check applications/evaluation
        ruff check applications/evaluation --preview
        ruff format applications/evaluation --check --diff
      continue-on-error: false

    - name: Lint applications/filelists
      run: |
        ruff check applications/filelists
        ruff check applications/filelists --preview
        ruff format applications/filelists --check --diff
      continue-on-error: false

    - name: Lint applications/normalization
      run: |
        ruff check applications/normalization
        ruff check applications/normalization --preview
        ruff format applications/normalization --check --diff
      continue-on-error: false

    - name: Lint applications/viewers
      run: |
        ruff check applications/viewers
        ruff check applications/viewers --preview
        ruff format applications/viewers --check --diff
      continue-on-error: false

    - name: Lint tests
      run: |
        ruff check tests
        ruff check tests --preview
        ruff format tests --check --diff
      continue-on-error: false

    - name: Lint datasets
      run: |
        ruff check src/yoke/datasets
        ruff check src/yoke/datasets --preview
        ruff format src/yoke/datasets --check --diff
      continue-on-error: false

    - name: Lint models
      run: |
        ruff check src/yoke/models
        ruff check src/yoke/models --preview
        ruff format src/yoke/models --check --diff
      continue-on-error: false

    - name: lint losses
      run: |
        ruff check src/yoke/losses
        ruff check src/yoke/losses --preview
        ruff format src/yoke/losses --check --diff
      continue-on-error: false<|MERGE_RESOLUTION|>--- conflicted
+++ resolved
@@ -30,14 +30,11 @@
 
     - name: Test with pytest
       run: |
-<<<<<<< HEAD
-        pytest -v --junitxml=report.xml --cov=yoke -Werror
+        pytest -v --cov-report=lcov:./coverage/lcov.info --cov=yoke -Werror
 
-=======
-        pytest -v --cov-report=lcov:./coverage/lcov.info --cov=yoke -Werror
     - name: Upload coverage to Coveralls
       uses: coverallsapp/github-action@v1
->>>>>>> 5c234daf
+
     - name: Lint Yoke
       run: |
         ruff check
